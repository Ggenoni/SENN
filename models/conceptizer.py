import torch
import torch.nn as nn
import torch.optim as opt
import torchvision.utils as vutils

import numpy as np

class IdentityConceptizer(Conceptizer):
    def __init__(self, **kwargs):
        """
        Basic Identity Conceptizer that returns the unchanged input features.
        """
        super().__init__()

    def encode(self, x):
        """Encoder of Identity Conceptizer.

        Returns the unchanged input features as concepts (use of raw features -> no concept computation).

        Parameters
        ----------
        x : torch.Tensor
            Input data tensor of shape (BATCH, INPUT_FEATURES).

        Returns
        -------
        concepts : torch.Tensor
            Unchanged input features (identical to x)
        """
        return x

<<<<<<< HEAD
    def decode(self, z):
        """Decoder of Identity Conceptizer.

        Returns the unchanged input features as concepts (use of raw features -> no concept computation).

        Parameters
        ----------
        z : torch.Tensor
            Output of encoder (identical to encoder input x), size: (BATCH, INPUT_FEATURES).

        Returns
        -------
        reconst : torch.Tensor
            Unchanged input features (identical to x)
        """
        return z

class MNISTConceptizer(nn.Module):
    def __init__(self, **kwargs):
        pass
=======
class Conceptizer(nn.Module):
    def __init__(self):
        """
        A general Conceptizer meta-class. Children of the Conceptizer class
        should implement encode() and decode() functions.
        """
        super(Conceptizer, self).__init__()

    def forward(self, x):
        """
        Forward pass of the general conceptizer.

        Computes concepts present in the input.

        Parameters
        ----------
        x : torch.Tensor
            Input data tensor of shape (BATCH, *). Only restriction on the shape is that
            the first dimension should correspond to the batch size.

        Returns
        -------
        encoded : torch.Tensor
            Encoded concepts (batch_size, concept_number, concept_dimension)
        decoded : torch.Tensor
            Reconstructed input (batch_size, *)
        """
        encoded = self.encode(x)
        decoded = self.decode(encoded)
        return encoded, decoded.view_as(x)


class Conceptizer_CNN(Conceptizer):
    def __init__(self, image_size, concept_num, concept_dim, image_channels=1, encoder_channels=(10,),
                 decoder_channels=(16, 8), kernel_size_conv=5, kernel_size_upsample=(5, 5, 2),
                 stride_conv=1, stride_pool=2, stride_upsample=(2, 1, 2),
                 padding_conv=0, padding_upsample=(0, 0, 1), **kwargs):
        """
        CNN Autoencoder used to learn the concepts, present in an input image

        Parameters
        ----------
        image_size : int
            the width of the input image
        concept_num : int
            the number of concepts
        concept_dim : int
            the dimension of each concept to be learned
        image_channels : int
            the number of channels of the input images
        encoder_channels : tuple[int]
            a list with the number of channels for the hidden convolutional layers
        decoder_channels : tuple[int]
            a list with the number of channels for the hidden upsampling layers
        kernel_size_conv : int, tuple[int]
            the size of the kernels to be used for convolution
        kernel_size_upsample : int, tuple[int]
            the size of the kernels to be used for upsampling
        stride_conv : int, tuple[int]
            the stride of the convolutional layers
        stride_pool : int, tuple[int]
            the stride of the pooling layers
        stride_upsample : int, tuple[int]
            the stride of the upsampling layers
        padding_conv : int, tuple[int]
            the padding to be used by the convolutional layers
        padding_upsample : int, tuple[int]
            the padding to be used by the upsampling layers
        """
        super(Conceptizer_CNN, self).__init__()
        self.concept_num = concept_num
        self.dout = image_size

        # Encoder params
        encoder_channels = (image_channels,) + encoder_channels
        kernel_size_conv = handle_integer_input(kernel_size_conv, len(encoder_channels))
        stride_conv = handle_integer_input(stride_conv, len(encoder_channels))
        stride_pool = handle_integer_input(stride_pool, len(encoder_channels))
        padding_conv = handle_integer_input(padding_conv, len(encoder_channels))
        encoder_channels += (concept_num,)

        # Decoder params
        decoder_channels = (concept_num,) + decoder_channels
        kernel_size_upsample = handle_integer_input(kernel_size_upsample, len(decoder_channels))
        stride_upsample = handle_integer_input(stride_upsample, len(decoder_channels))
        padding_upsample = handle_integer_input(padding_upsample, len(decoder_channels))
        decoder_channels += (image_channels,)

        # Encoder implementation
        self.encoder = nn.ModuleList()
        for i in range(len(encoder_channels) - 1):
            self.encoder.append(self.conv_block(in_channels=encoder_channels[i],
                                                out_channels=encoder_channels[i + 1],
                                                kernel_size=kernel_size_conv[i],
                                                stride_conv=stride_conv[i],
                                                stride_pool=stride_pool[i],
                                                padding=padding_conv[i]))
            self.dout = (self.dout - kernel_size_conv[i] + 2 * padding_conv[i] + stride_conv[i] * stride_pool[i]) // (
                    stride_conv[i] * stride_pool[i])

        self.encoder.append(Flatten())
        self.encoder.append(nn.Linear(self.dout ** 2, concept_dim))

        # Decoder implementation
        self.unlinear = nn.Linear(concept_dim, self.dout ** 2)
        self.decoder = nn.ModuleList()
        decoder = []
        for i in range(len(decoder_channels) - 1):
            decoder.append(self.upsample_block(in_channels=decoder_channels[i],
                                               out_channels=decoder_channels[i + 1],
                                               kernel_size=kernel_size_upsample[i],
                                               stride_deconv=stride_upsample[i],
                                               padding=padding_upsample[i]))
        decoder.pop()
        decoder.append(nn.Tanh())
        self.decoder = nn.ModuleList(decoder)

    def encode(self, x):
        """
        The encoder part of the autoencoder which takes an Image as an input
        and learns its hidden representations (concepts)

        Parameters
        ----------
        x : Image (batch_size, channels, width, height)

         Returns
        -------
        encoded : torch.Tensor (batch_size, concept_number, concept_dimension)
            the concepts representing an image

        """
        encoded = x
        for module in self.encoder:
            encoded = module(encoded)
        return encoded

    def decode(self, z):
        """
        The decoder part of the autoencoder which takes a hidden representation as an input
        and tries to reconstruct the original image

        Parameters
        ----------
        z : torch.Tensor (batch_size, channels, width, height)
            the concepts in an image

        Returns
        -------
        reconst : torch.Tensor (batch_size, channels, width, height)
            the reconstructed image

        """
        reconst = self.unlinear(z)
        reconst = reconst.view(-1, self.concept_num, self.dout, self.dout)
        for module in self.decoder:
            reconst = module(reconst)
        return reconst

    def conv_block(self, in_channels, out_channels, kernel_size, stride_conv, stride_pool, padding):
        """
        A helper function that constructs a convolution block with pooling and activation

        Parameters
        ----------
        in_channels : int
            the number of input channels
        out_channels : int
            the number of output channels
        kernel_size : int
            the size of the convolutional kernel
        stride_conv : int
            the stride of the deconvolution
        stride_pool : int
            the stride of the pooling layer
        padding : int
            the size of padding

        Returns
        -------
        sequence : nn.Sequence
            a sequence of convolutional, pooling and activation modules
        """
        return nn.Sequential(
            nn.Conv2d(in_channels=in_channels,
                      out_channels=out_channels,
                      kernel_size=kernel_size,
                      stride=stride_conv,
                      padding=padding),
            # nn.BatchNorm2d(out_channels),
            nn.MaxPool2d(kernel_size=stride_pool,
                         padding=padding),
            nn.ReLU(inplace=True)
        )

    def upsample_block(self, in_channels, out_channels, kernel_size, stride_deconv, padding):
        """
        A helper function that constructs an upsampling block with activations

        Parameters
        ----------
        in_channels : int
            the number of input channels
        out_channels : int
            the number of output channels
        kernel_size : int
            the size of the convolutional kernel
        stride_deconv : int
            the stride of the deconvolution
        padding : int
            the size of padding

        Returns
        -------
        sequence : nn.Sequence
            a sequence of deconvolutional and activation modules
        """
        return nn.Sequential(
            nn.ConvTranspose2d(in_channels=in_channels,
                               out_channels=out_channels,
                               kernel_size=kernel_size,
                               stride=stride_deconv,
                               padding=padding),
            nn.ReLU(inplace=True)
        )


class Flatten(nn.Module):
    def forward(self, input):
        """
        Flattens the inputs to only 3 dimensions, preserving the sizes of the 1st and 2nd.

        Parameters
        ----------
        x : torch.Tensor
            Input data tensor of shape (dim1, dim2, *).

        Returns
        -------
        flattened : torch.Tensor
            Flattened input (dim1, dim2, dim3)
        """
        return input.view(input.size(0), input.size(1), -1)


def handle_integer_input(input, desired_len):
    """
    Checks if the input is an integer or a list.
    If an integer, it is replicated the number of  desired times
    If a tuple, the tuple is returned as it is

    Parameters
    ----------
    input : int, tuple
        The input can be either a tuple of parameters or a single parameter to be replicated
    desired_len : int
        The length of the desired list
>>>>>>> c15c37a5

    Returns
    -------
    input : tuple[int]
        a tuple of parameters which has the proper length.
    """
    if type(input) is int:
        return (input,) * desired_len
    elif type(input) is tuple:
        if len(input) != desired_len:
            raise AssertionError("The sizes of the parameters for the CNN conceptizer do not match."
                                 f"Expected '{desired_len}', but got '{len(input)}'")
        else:
            return input
    else:
        raise TypeError(f"Wrong type of the parameters. Expected tuple or int but got '{type(input)}'")<|MERGE_RESOLUTION|>--- conflicted
+++ resolved
@@ -1,56 +1,5 @@
-import torch
 import torch.nn as nn
-import torch.optim as opt
-import torchvision.utils as vutils
-
-import numpy as np
-
-class IdentityConceptizer(Conceptizer):
-    def __init__(self, **kwargs):
-        """
-        Basic Identity Conceptizer that returns the unchanged input features.
-        """
-        super().__init__()
-
-    def encode(self, x):
-        """Encoder of Identity Conceptizer.
-
-        Returns the unchanged input features as concepts (use of raw features -> no concept computation).
-
-        Parameters
-        ----------
-        x : torch.Tensor
-            Input data tensor of shape (BATCH, INPUT_FEATURES).
-
-        Returns
-        -------
-        concepts : torch.Tensor
-            Unchanged input features (identical to x)
-        """
-        return x
-
-<<<<<<< HEAD
-    def decode(self, z):
-        """Decoder of Identity Conceptizer.
-
-        Returns the unchanged input features as concepts (use of raw features -> no concept computation).
-
-        Parameters
-        ----------
-        z : torch.Tensor
-            Output of encoder (identical to encoder input x), size: (BATCH, INPUT_FEATURES).
-
-        Returns
-        -------
-        reconst : torch.Tensor
-            Unchanged input features (identical to x)
-        """
-        return z
-
-class MNISTConceptizer(nn.Module):
-    def __init__(self, **kwargs):
-        pass
-=======
+
 class Conceptizer(nn.Module):
     def __init__(self):
         """
@@ -82,6 +31,46 @@
         decoded = self.decode(encoded)
         return encoded, decoded.view_as(x)
 
+class IdentityConceptizer(Conceptizer):
+    def __init__(self, **kwargs):
+        """
+        Basic Identity Conceptizer that returns the unchanged input features.
+        """
+        super().__init__()
+
+    def encode(self, x):
+        """Encoder of Identity Conceptizer.
+
+        Returns the unchanged input features as concepts (use of raw features -> no concept computation).
+
+        Parameters
+        ----------
+        x : torch.Tensor
+            Input data tensor of shape (BATCH, INPUT_FEATURES).
+
+        Returns
+        -------
+        concepts : torch.Tensor
+            Unchanged input features (identical to x)
+        """
+        return x
+
+    def decode(self, z):
+        """Decoder of Identity Conceptizer.
+
+        Returns the unchanged input features as concepts (use of raw features -> no concept computation).
+
+        Parameters
+        ----------
+        z : torch.Tensor
+            Output of encoder (identical to encoder input x), size: (BATCH, INPUT_FEATURES).
+
+        Returns
+        -------
+        reconst : torch.Tensor
+            Unchanged input features (identical to x)
+        """
+        return z
 
 class Conceptizer_CNN(Conceptizer):
     def __init__(self, image_size, concept_num, concept_dim, image_channels=1, encoder_channels=(10,),
@@ -308,7 +297,6 @@
         The input can be either a tuple of parameters or a single parameter to be replicated
     desired_len : int
         The length of the desired list
->>>>>>> c15c37a5
 
     Returns
     -------
