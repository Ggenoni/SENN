# Self-Explaining Neural Networks: A review with extensions

TODO: Description

## Table of Contents
---
1. [Project Structure](#project-structure)
2. [Results](#results)
3. [How to run](#how-to-run)
4. [Documentation](#documentation)
5. [References](#references)

## Project Structure
---

![SENN-UML](images/UML-SENN.png)

The project is organized as follows:
1. **models**: classes defining model architecture
2. **configs**: experiment configurations
3. **trainers**: scripts for training
4. **datasets**: scripts for data loading
5. **utils**: utility functions
6. **doc**: API documentation
7. **notebooks**: development notebooks showing some of the APIs
8. **results**: recorded results of experiments
9. **results/checkpoints**: saved model weights
10. *report.ipynb*: notebook reporting final results

## Results
---

## How to run?
---

<<<<<<< HEAD

## Data
---

=======
>>>>>>> ebcb4ec2
## Documentation
---

## References
---
[1] Alvarez Melis, et al.  
"Towards Robust Interpretability with Self-Explaining Neural Networks" NIPS 2018
[2] Irina Higgins, et al.  
”β-VAE: Learning basic visual concepts with a constrained variational framework.” ICLR 2017. <|MERGE_RESOLUTION|>--- conflicted
+++ resolved
@@ -33,13 +33,6 @@
 ## How to run?
 ---
 
-<<<<<<< HEAD
-
-## Data
----
-
-=======
->>>>>>> ebcb4ec2
 ## Documentation
 ---
 
