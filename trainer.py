--- conflicted
+++ resolved
@@ -6,13 +6,10 @@
 
 import os
 from os import path
-<<<<<<< HEAD
 import json
 from pprint import pprint
 from types import SimpleNamespace
 from functools import partial
-=======
->>>>>>> ca5abe48
 
 import torch
 import torch.nn.functional as F
